elixir 1.18.1-otp-27
erlang 27.2
python 3.12.3
<<<<<<< HEAD
nodejs 22.13.0
=======
poetry 2.0.1
>>>>>>> 1cce45ae
<|MERGE_RESOLUTION|>--- conflicted
+++ resolved
@@ -1,8 +1,5 @@
 elixir 1.18.1-otp-27
 erlang 27.2
 python 3.12.3
-<<<<<<< HEAD
 nodejs 22.13.0
-=======
-poetry 2.0.1
->>>>>>> 1cce45ae
+poetry 2.0.1