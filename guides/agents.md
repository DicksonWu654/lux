--- conflicted
+++ resolved
@@ -106,13 +106,6 @@
 Control how your agent interacts with language models:
 
 ```elixir
-<<<<<<< HEAD
-llm_config: %{
-  api_key: Application.get_env(:lux, :api_keys)[:openai],
-  model: "gpt-4",
-  temperature: 0.7,
-  max_tokens: 1000
-=======
 llm_config = %{
   # API configuration
   api_key: Lux.Config.openai_api_key(),
@@ -128,7 +121,6 @@
       content: "You are a helpful assistant..."
     }
   ]
->>>>>>> 06d31158
 }
 ```
 
