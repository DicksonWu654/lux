defmodule Lux.MixProject do
  use Mix.Project

  def project do
    [
      app: :lux,
      version: "0.1.0",
      elixir: "~> 1.18",
      start_permanent: Mix.env() == :prod,
      deps: deps(),
      dialyzer: [plt_add_apps: [:mix]],
      elixirc_paths: elixirc_paths(Mix.env()),
      aliases: aliases()
    ]
  end

  # Run "mix help compile.app" to learn about applications.
  def application do
    [
      mod: {Lux.Application, []},
      extra_applications: extra_applications(Mix.env())
    ]
  end

  defp extra_applications(:dev), do: [:logger, :crypto, :wx, :observer, :runtime_tools]
  defp extra_applications(_), do: [:logger, :crypto]

  defp elixirc_paths(:test), do: ["lib", "test/"]
  defp elixirc_paths(_), do: ["lib"]

  defp aliases do
    [
      "test.unit": "test --include unit",
      "test.integration": "test --include integration",
      # run all tests
      "test.suite": "test --include unit --include integration"
    ]
  end

  # Run "mix help deps" to learn about dependencies.
  defp deps do
    [
      {:bandit, "~> 1.0"},
      {:req, "~> 0.5.0"},
      {:venomous, "~> 0.7.5"},
      {:crontab, "~> 1.1"},
      {:ex_json_schema, "~> 0.10.2"},
      # test and dev dependencies
      {:credo, "~> 1.7", only: [:dev, :test], runtime: false},
      {:dialyxir, "~> 1.4.5", only: :dev, runtime: false},
      {:dotenvy, "~> 0.8.0", only: [:dev, :test]},
<<<<<<< HEAD
      {:crontab, "~> 1.1"},
      {:ex_json_schema, "~> 0.10.2"},
      {:nodejs, "~> 2.0"}
=======
      {:mock, "~> 0.3.0", only: [:test]},
      {:stream_data, "~> 1.0", only: [:test]},
      {:styler, "~> 1.3", only: [:dev, :test], runtime: false}
    ]
  end

  def cli do
    [
      preferred_envs: [
        "test.integration": :test,
        "test.unit": :test,
        "test.suite": :test
      ]
>>>>>>> 1cce45ae
    ]
  end
end<|MERGE_RESOLUTION|>--- conflicted
+++ resolved
@@ -49,11 +49,7 @@
       {:credo, "~> 1.7", only: [:dev, :test], runtime: false},
       {:dialyxir, "~> 1.4.5", only: :dev, runtime: false},
       {:dotenvy, "~> 0.8.0", only: [:dev, :test]},
-<<<<<<< HEAD
-      {:crontab, "~> 1.1"},
-      {:ex_json_schema, "~> 0.10.2"},
-      {:nodejs, "~> 2.0"}
-=======
+      {:nodejs, "~> 2.0"},
       {:mock, "~> 0.3.0", only: [:test]},
       {:stream_data, "~> 1.0", only: [:test]},
       {:styler, "~> 1.3", only: [:dev, :test], runtime: false}
@@ -67,7 +63,6 @@
         "test.unit": :test,
         "test.suite": :test
       ]
->>>>>>> 1cce45ae
     ]
   end
 end