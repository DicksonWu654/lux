--- conflicted
+++ resolved
@@ -54,22 +54,15 @@
   end
 
   @doc """
-<<<<<<< HEAD
   Gets the Telegram Bot API token from configuration.
-=======
-  Gets the Telegram Bot token from configuration.
->>>>>>> a773ce37
   Raises if the token is not configured.
   """
   @spec telegram_bot_token() :: api_key()
   def telegram_bot_token do
-<<<<<<< HEAD
     case Application.get_env(:lux, :env) do
       :test -> get_required_key(:api_keys, :integration_telegram_bot)
       _ -> get_required_key(:api_keys, :telegram_bot)
     end
-=======
-    get_required_key(:api_keys, :telegram_bot)
   end
 
   @doc """
@@ -98,7 +91,6 @@
     :lux
     |> Application.fetch_env!(:api_keys)
     |> Keyword.get(:etherscan_pro, false)
->>>>>>> a773ce37
   end
 
   @doc """
